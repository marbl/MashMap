--- conflicted
+++ resolved
@@ -11,11 +11,7 @@
 
 Steps:
 ------
-<<<<<<< HEAD
-   cmake . -Bbuild -DCMAKE_BUILD_TYPE=Release 
-=======
    cmake -H. -Bbuild -DCMAKE_BUILD_TYPE=Release 
->>>>>>> 9bf6ab2a
    cmake --build build
 
 Products:
